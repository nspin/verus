--- conflicted
+++ resolved
@@ -68,12 +68,8 @@
         }
         StmtX::Snapshot(snap) => {
             snapshots.insert(snap.clone(), versions.clone());
-<<<<<<< HEAD
             all_snapshots.insert(snap.clone(), versions.clone());
-            Rc::new(StmtX::Block(Rc::new(vec![])))
-=======
             Arc::new(StmtX::Block(Arc::new(vec![])))
->>>>>>> fc9f3d98
         }
         StmtX::Block(ss) => {
             let mut stmts: Vec<Stmt> = Vec::new();
@@ -172,11 +168,6 @@
         &types,
         assertion,
     );
-<<<<<<< HEAD
-    let local = Rc::new(decls);
-    (Rc::new(QueryX { local, assertion }), all_snapshots, local_vars)
-=======
     let local = Arc::new(decls);
-    (Arc::new(QueryX { local, assertion }), snapshots, local_vars)
->>>>>>> fc9f3d98
+    (Arc::new(QueryX { local, assertion }), all_snapshots, local_vars)
 }