use crate::ast::{
    DatatypeTransparency, Field, Ident, Idents, Mode, Param, ParamX, Path, Typ, TypX, Variants,
};
use crate::ast_util::is_visible_to_of_owner;
use crate::context::Ctx;
use crate::def::{
    prefix_box, prefix_lambda_type, prefix_tuple_param, prefix_type_id, prefix_unbox,
    suffix_local_stmt_id, variant_field_ident, variant_ident, Spanned,
};
use crate::func_to_air::{func_bind, func_bind_trig, func_def_args};
use crate::sst_to_air::{
    datatype_has_type, datatype_id, expr_has_type, path_to_air_ident, typ_invariant, typ_to_air,
};
use crate::util::vec_map;
use air::ast::{Command, CommandX, Commands, DeclX, Expr, ExprX, Span};
use air::ast_util::{
    ident_apply, ident_binder, ident_var, mk_and, mk_bind_expr, mk_eq, mk_implies, str_apply,
    str_ident, str_typ,
};
use std::sync::Arc;

fn datatype_to_air(ctx: &Ctx, datatype: &crate::ast::Datatype) -> air::ast::Datatype {
    let mut variants: Vec<air::ast::Variant> = Vec::new();
    for variant in datatype.x.variants.iter() {
        let mut fields: Vec<air::ast::Field> = Vec::new();
        for field in variant.a.iter() {
            let id = variant_field_ident(&datatype.x.path, &variant.name, &field.name);
            fields.push(ident_binder(&id, &typ_to_air(ctx, &field.a.0)));
        }
        let id = variant_ident(&datatype.x.path, &variant.name);
        variants.push(ident_binder(&id, &Arc::new(fields)));
    }
    Arc::new(air::ast::BinderX { name: path_to_air_ident(&datatype.x.path), a: Arc::new(variants) })
}

pub fn is_datatype_transparent(source_module: &Path, datatype: &crate::ast::Datatype) -> bool {
    match datatype.x.transparency {
        DatatypeTransparency::Never => false,
        DatatypeTransparency::WithinModule => {
            is_visible_to_of_owner(&datatype.x.visibility.owning_module, source_module)
        }
        DatatypeTransparency::Always => true,
    }
}

fn field_to_param(span: &Span, f: &Field) -> Param {
    Spanned::new(
        span.clone(),
        ParamX { name: f.name.clone(), typ: f.a.0.clone(), mode: f.a.1, is_mut: false },
    )
}

fn datatype_or_fun_to_air_commands(
    ctx: &Ctx,
    token_commands: &mut Vec<Command>,
    box_commands: &mut Vec<Command>,
    axiom_commands: &mut Vec<Command>,
    span: &Span,
    dpath: &Path,
    dtyp: &air::ast::Typ,
    dtyp_id: Option<Expr>,
    datatyp: Option<Typ>,
    tparams: &Idents,
    variants: &Variants,
    is_fun: bool,
    declare_box: bool,
    add_height: bool,
) {
    let x = str_ident("x");
    let x_var = ident_var(&suffix_local_stmt_id(&x));
    let apolytyp = str_typ(crate::def::POLY);

    if dtyp_id.is_none() {
        // datatype TYPE tokens
        let decl_type_id = Arc::new(DeclX::fun_or_const(
            prefix_type_id(dpath),
            Arc::new(vec_map(&*tparams, |_| str_typ(crate::def::TYPE))),
            str_typ(crate::def::TYPE),
        ));
        token_commands.push(Arc::new(CommandX::Global(decl_type_id)));
    }

    if declare_box {
        // box
        let decl_box = Arc::new(DeclX::Fun(
            prefix_box(&dpath),
            Arc::new(vec![dtyp.clone()]),
            apolytyp.clone(),
        ));
        box_commands.push(Arc::new(CommandX::Global(decl_box)));

        // unbox
        let decl_unbox = Arc::new(DeclX::Fun(
            prefix_unbox(&dpath),
            Arc::new(vec![apolytyp.clone()]),
            dtyp.clone(),
        ));
        box_commands.push(Arc::new(CommandX::Global(decl_unbox)));
    }

    // datatype axioms
<<<<<<< HEAD
=======
    for datatype in datatypes.iter() {
        let x_param = |typ: &Typ| {
            Spanned::new(
                datatype.span.clone(),
                ParamX { name: x.clone(), typ: typ.clone(), mode: Mode::Exec, is_mut: false },
            )
        };
        let x_params = |typ: &Typ| Arc::new(vec![x_param(typ)]);
        let tparams = &datatype.x.typ_params;
        let typ_args = Arc::new(vec_map(&tparams, |t| Arc::new(TypX::TypParam(t.clone()))));
        let dpath = &datatype.x.path;
        let datatyp = Arc::new(TypX::Datatype(dpath.clone(), typ_args.clone()));
        let box_x = ident_apply(&prefix_box(&dpath), &vec![x_var.clone()]);
        let unbox_x = ident_apply(&prefix_unbox(&dpath), &vec![x_var.clone()]);
        let box_unbox_x = ident_apply(&prefix_box(&dpath), &vec![unbox_x.clone()]);
        let unbox_box_x = ident_apply(&prefix_unbox(&dpath), &vec![box_x.clone()]);
        let has = datatype_has_type(dpath, &typ_args, &x_var);
        let has_box = datatype_has_type(dpath, &typ_args, &box_x);
        let vpolytyp = Arc::new(TypX::Boxed(datatyp.clone()));
>>>>>>> 00c9610f

    let x_param = |typ: &Typ| {
        Spanned::new(span.clone(), ParamX { name: x.clone(), typ: typ.clone(), mode: Mode::Exec })
    };
    let x_params = |typ: &Typ| Arc::new(vec![x_param(typ)]);
    let typ_args = Arc::new(vec_map(&tparams, |t| Arc::new(TypX::TypParam(t.clone()))));
    let datatyp = if let Some(datatyp) = &datatyp {
        datatyp.clone()
    } else {
        Arc::new(TypX::Datatype(dpath.clone(), typ_args.clone()))
    };
    let box_x = ident_apply(&prefix_box(&dpath), &vec![x_var.clone()]);
    let unbox_x = ident_apply(&prefix_unbox(&dpath), &vec![x_var.clone()]);
    let box_unbox_x = ident_apply(&prefix_box(&dpath), &vec![unbox_x.clone()]);
    let unbox_box_x = ident_apply(&prefix_unbox(&dpath), &vec![box_x.clone()]);
    let id = if let Some(dtyp_id) = dtyp_id { dtyp_id } else { datatype_id(dpath, &typ_args) };
    let has = expr_has_type(&id, &x_var);
    let has_box = expr_has_type(&id, &box_x);
    let vpolytyp = Arc::new(TypX::Boxed(datatyp.clone()));

    if declare_box {
        // box axiom:
        //   forall x. x == unbox(box(x))
        // trigger on box(x)
        let bind = func_bind(ctx, &Arc::new(vec![]), &x_params(&datatyp), &box_x, false);
        let forall = mk_bind_expr(&bind, &mk_eq(&x_var, &unbox_box_x));
        axiom_commands.push(Arc::new(CommandX::Global(Arc::new(DeclX::Axiom(forall)))));

        // unbox axiom:
        //   forall typs, x. has_type(x, T(typs)) => x == box(unbox(x))
        // trigger on has_type(x, T(typs))
        let bind = func_bind(ctx, tparams, &x_params(&vpolytyp), &has, false);
        let forall = mk_bind_expr(&bind, &mk_implies(&has, &mk_eq(&x_var, &box_unbox_x)));
        axiom_commands.push(Arc::new(CommandX::Global(Arc::new(DeclX::Axiom(forall)))));
    }

    // function axiom
    if is_fun {
        let mut params: Vec<Param> = Vec::new();
        let mut args: Vec<Expr> = Vec::new();
        let mut pre: Vec<Expr> = Vec::new();
        for i in 0..tparams.len() - 1 {
            let name = prefix_tuple_param(i);
            let arg = ident_var(&suffix_local_stmt_id(&name));
            if let Some(inv) = typ_invariant(ctx, &typ_args[i], &arg) {
                pre.push(inv);
            }
            args.push(arg);
            let paramx = ParamX { name, typ: vpolytyp.clone(), mode: Mode::Exec };
            params.push(Spanned::new(span.clone(), paramx));
        }
        let tparamret = typ_args.last().expect("return type").clone();
        let app = Arc::new(ExprX::ApplyLambda(apolytyp.clone(), x_var.clone(), Arc::new(args)));
        let has_app = typ_invariant(ctx, &tparamret, &app).expect("return invariant");

        // Lambda constructor axiom:
        // forall typ1 ... typn, tret, x: Fun.
        //   (forall arg1: Poly ... argn: Poly.
        //     has_type1 && ... && has_typen ==> has_type(apply(x, args), tret)) ==>
        //   has_type(box(mk_fun(x)), FUN(typ1...typn, tret))
        // trigger on has_type(box(mk_fun(x)), FUN(typ1...typn, tret))
        let inner_trigs = vec![has_app.clone()];
        let inner_bind =
            func_bind_trig(ctx, &Arc::new(vec![]), &Arc::new(params.clone()), &inner_trigs, false);
        let inner_imply = mk_implies(&mk_and(&pre), &has_app);
        let inner_forall = mk_bind_expr(&inner_bind, &inner_imply);
        let mk_fun = str_apply(crate::def::MK_FUN, &vec![x_var.clone()]);
        let box_mk_fun = ident_apply(&prefix_box(&dpath), &vec![mk_fun]);
        let has_box_mk_fun = expr_has_type(&id, &box_mk_fun);
        let trigs = vec![has_box_mk_fun.clone()];
        let bind = func_bind_trig(ctx, tparams, &Arc::new(vec![x_param(&datatyp)]), &trigs, false);
        let imply = mk_implies(&inner_forall, &has_box_mk_fun);
        let forall = mk_bind_expr(&bind, &imply);
        let axiom = Arc::new(DeclX::Axiom(forall));
        axiom_commands.push(Arc::new(CommandX::Global(axiom)));

        // Lambda apply axiom:
        // forall typ1 ... typn, tret, arg1: Poly ... argn: Poly, x: Fun.
        //   has_type_f && has_type1 && ... && has_typen => has_type(apply(x, args), tret)
        // trigger on apply(x, args), has_type_f
        params.push(x_param(&datatyp));
        pre.insert(0, has_box.clone());
        let trigs = vec![app, has_box.clone()];
        let bind = func_bind_trig(ctx, tparams, &Arc::new(params), &trigs, false);
        let imply = mk_implies(&mk_and(&pre), &has_app);
        let forall = mk_bind_expr(&bind, &imply);
        let axiom = Arc::new(DeclX::Axiom(forall));
        axiom_commands.push(Arc::new(CommandX::Global(axiom)));
    }

    // constructor and field axioms
    if ctx.datatypes_with_invariant.contains(dpath) {
        for variant in variants.iter() {
            // constructor invariant axiom:
            //   forall typs, arg1 ... argn.
            //     inv1 && ... && invn => has_type(box(ctor(arg1 ... argn)), T(typs))
            // trigger on has_type(box(ctor(arg1 ... argn)), T(typs))
            let params = vec_map(&*variant.a, |f| field_to_param(span, f));
            let params = Arc::new(params);
            let ctor_args = func_def_args(&Arc::new(vec![]), &params);
            let ctor = ident_apply(&variant_ident(&dpath, &variant.name), &ctor_args);
            let box_ctor = ident_apply(&prefix_box(&dpath), &vec![ctor]);
            let has_ctor = datatype_has_type(dpath, &typ_args, &box_ctor);
            let mut pre: Vec<Expr> = Vec::new();
            for field in variant.a.iter() {
                let (typ, _) = &field.a;
                let name = suffix_local_stmt_id(&field.name);
                if let Some(inv) = typ_invariant(ctx, typ, &ident_var(&name)) {
                    pre.push(inv);
                }
            }
            let bind = func_bind(ctx, tparams, &params, &has_ctor, false);
            let imply = mk_implies(&mk_and(&pre), &has_ctor);
            let forall = mk_bind_expr(&bind, &imply);
            let axiom = Arc::new(DeclX::Axiom(forall));
            axiom_commands.push(Arc::new(CommandX::Global(axiom)));
        }
        for variant in variants.iter() {
            for field in variant.a.iter() {
                let (typ, _) = &field.a;
                let xfield = ident_apply(
                    &variant_field_ident(&dpath, &variant.name, &field.name),
                    &vec![unbox_x.clone()],
                );
                if let Some(inv_f) = typ_invariant(ctx, typ, &xfield) {
                    // field invariant axiom:
                    //   forall typs, x. has_type(x, T(typs)) => inv_f(unbox(x).f)
                    // trigger on unbox(x).f, has_type(x, T(typs))
                    let trigs = vec![xfield.clone(), has.clone()];
                    let bind = func_bind_trig(ctx, tparams, &x_params(&vpolytyp), &trigs, false);
                    let imply = mk_implies(&has, &inv_f);
                    let forall = mk_bind_expr(&bind, &imply);
                    let axiom = Arc::new(DeclX::Axiom(forall));
                    axiom_commands.push(Arc::new(CommandX::Global(axiom)));
                }
            }
        }
    } else if declare_box && !is_fun {
        // If there are no visible refinement types (e.g. no refinement type fields,
        // or type is completely abstract to us), then has_type always holds:
        //   forall typs, x. has_type(box(x), T(typs))
        // trigger on has_type(box(x), T(typs))
        let bind = func_bind(ctx, tparams, &x_params(&datatyp), &has_box, false);
        let forall = mk_bind_expr(&bind, &has_box);
        axiom_commands.push(Arc::new(CommandX::Global(Arc::new(DeclX::Axiom(forall)))));
    }

    // height axiom
    if add_height {
        for variant in variants.iter() {
            for field in variant.a.iter() {
                let typ = &field.a.0;
                match &**typ {
                    TypX::Datatype(path, _) if ctx.datatype_is_transparent[path] => {
                        let node = crate::prelude::datatype_height_axiom(
                            &dpath,
                            &path,
                            &variant_field_ident(&dpath, &variant.name, &field.name),
                        );
                        let axiom = air::parser::Parser::new()
                            .node_to_command(&node)
                            .expect("internal error: malformed datatype axiom");
                        axiom_commands.push(axiom);
                    }
                    _ => {}
                }
            }
        }
    }
}

pub fn datatypes_to_air(ctx: &Ctx, datatypes: &crate::ast::Datatypes) -> Commands {
    let source_module = &ctx.module;
    let mut transparent_air_datatypes: Vec<air::ast::Datatype> = Vec::new();
    let mut opaque_sort_commands: Vec<Command> = Vec::new();
    let mut token_commands: Vec<Command> = Vec::new();
    let mut box_commands: Vec<Command> = Vec::new();
    let mut axiom_commands: Vec<Command> = Vec::new();

    for lambda_n_params in &ctx.lambda_types {
        let tparams: Vec<Ident> =
            (0..*lambda_n_params + 1).into_iter().map(prefix_tuple_param).collect();
        datatype_or_fun_to_air_commands(
            ctx,
            &mut token_commands,
            &mut box_commands,
            &mut axiom_commands,
            &ctx.global.no_span,
            &prefix_lambda_type(*lambda_n_params),
            &Arc::new(air::ast::TypX::Lambda),
            None,
            Some(Arc::new(TypX::Lambda(Arc::new(vec![]), Arc::new(TypX::Bool)))),
            &Arc::new(tparams),
            &Arc::new(vec![]),
            true,
            true,
            false,
        );
    }

    for monotyp in &ctx.mono_abstract_datatypes {
        // Encode concrete instantiations of abstract types as AIR sorts
        let dpath = crate::sst_to_air::monotyp_to_path(monotyp);
        let sort = Arc::new(air::ast::DeclX::Sort(path_to_air_ident(&dpath)));
        opaque_sort_commands.push(Arc::new(CommandX::Global(sort)));

        datatype_or_fun_to_air_commands(
            ctx,
            &mut token_commands,
            &mut box_commands,
            &mut axiom_commands,
            &ctx.global.no_span,
            &dpath,
            &str_typ(&path_to_air_ident(&dpath)),
            Some(crate::sst_to_air::monotyp_to_id(monotyp)),
            Some(crate::poly::monotyp_to_typ(monotyp)),
            &Arc::new(vec![]),
            &Arc::new(vec![]),
            false,
            true,
            false,
        );
    }

    for datatype in datatypes.iter() {
        let dpath = &datatype.x.path;
        let is_transparent = is_datatype_transparent(source_module, datatype);

        if is_transparent {
            // Encode transparent types as AIR datatypes
            transparent_air_datatypes.push(datatype_to_air(ctx, datatype));
        }

        datatype_or_fun_to_air_commands(
            ctx,
            &mut token_commands,
            &mut box_commands,
            &mut axiom_commands,
            &datatype.span,
            dpath,
            &str_typ(&path_to_air_ident(dpath)),
            None,
            None,
            &datatype.x.typ_params,
            &datatype.x.variants,
            false,
            is_transparent,
            is_transparent,
        );
    }
    let mut commands: Vec<Command> = Vec::new();
    commands.append(&mut opaque_sort_commands);
    commands.push(Arc::new(CommandX::Global(Arc::new(DeclX::Datatypes(Arc::new(
        transparent_air_datatypes,
    ))))));
    commands.append(&mut token_commands);
    commands.append(&mut box_commands);
    commands.append(&mut axiom_commands);
    Arc::new(commands)
}<|MERGE_RESOLUTION|>--- conflicted
+++ resolved
@@ -99,31 +99,11 @@
     }
 
     // datatype axioms
-<<<<<<< HEAD
-=======
-    for datatype in datatypes.iter() {
-        let x_param = |typ: &Typ| {
-            Spanned::new(
-                datatype.span.clone(),
-                ParamX { name: x.clone(), typ: typ.clone(), mode: Mode::Exec, is_mut: false },
-            )
-        };
-        let x_params = |typ: &Typ| Arc::new(vec![x_param(typ)]);
-        let tparams = &datatype.x.typ_params;
-        let typ_args = Arc::new(vec_map(&tparams, |t| Arc::new(TypX::TypParam(t.clone()))));
-        let dpath = &datatype.x.path;
-        let datatyp = Arc::new(TypX::Datatype(dpath.clone(), typ_args.clone()));
-        let box_x = ident_apply(&prefix_box(&dpath), &vec![x_var.clone()]);
-        let unbox_x = ident_apply(&prefix_unbox(&dpath), &vec![x_var.clone()]);
-        let box_unbox_x = ident_apply(&prefix_box(&dpath), &vec![unbox_x.clone()]);
-        let unbox_box_x = ident_apply(&prefix_unbox(&dpath), &vec![box_x.clone()]);
-        let has = datatype_has_type(dpath, &typ_args, &x_var);
-        let has_box = datatype_has_type(dpath, &typ_args, &box_x);
-        let vpolytyp = Arc::new(TypX::Boxed(datatyp.clone()));
->>>>>>> 00c9610f
-
     let x_param = |typ: &Typ| {
-        Spanned::new(span.clone(), ParamX { name: x.clone(), typ: typ.clone(), mode: Mode::Exec })
+        Spanned::new(
+            span.clone(),
+            ParamX { name: x.clone(), typ: typ.clone(), mode: Mode::Exec, is_mut: false },
+        )
     };
     let x_params = |typ: &Typ| Arc::new(vec![x_param(typ)]);
     let typ_args = Arc::new(vec_map(&tparams, |t| Arc::new(TypX::TypParam(t.clone()))));
@@ -169,7 +149,7 @@
                 pre.push(inv);
             }
             args.push(arg);
-            let paramx = ParamX { name, typ: vpolytyp.clone(), mode: Mode::Exec };
+            let paramx = ParamX { name, typ: vpolytyp.clone(), mode: Mode::Exec, is_mut: false };
             params.push(Spanned::new(span.clone(), paramx));
         }
         let tparamret = typ_args.last().expect("return type").clone();
