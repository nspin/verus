//! VIR-SST (Statement-oriented Syntax Tree)
//!
//! Rust-AST --> Rust-HIR --> VIR-AST --> VIR-SST --> AIR --> Z3-SMT
//!
//! Whereas VIR-AST supports statements inside expressions,
//! SST expressions cannot contain statments.
//! SST is designed to make the translation to AIR as straightforward as possible.

use crate::ast::{BinaryOp, Constant, Fun, Path, Typ, Typs, UnaryOp, UnaryOpr};
use crate::def::Spanned;
use air::ast::{Binder, Binders, Ident, Quant};
use std::sync::Arc;

pub type Trig = Exps;
pub type Trigs = Arc<Vec<Trig>>;

pub type Bnd = Arc<Spanned<BndX>>;
#[derive(Clone, Debug)]
pub enum BndX {
    Let(Binders<Exp>),
    Quant(Quant, Binders<Typ>, Trigs),
    Lambda(Binders<Typ>),
    Choose(Binder<Typ>, Trigs),
}

// variable name with optional unique id for renaming (equal to unique_id in LocalDeclX)
pub type UniqueIdent = (Ident, Option<u64>);

pub type Exp = Arc<Spanned<ExpX>>;
pub type Exps = Arc<Vec<Exp>>;
#[derive(Debug)]
pub enum ExpX {
    Const(Constant),
    Var(UniqueIdent),
    // used only during sst_to_air to generate AIR Old
    Old(Ident, Ident),
    // call to spec function
<<<<<<< HEAD
    Call(Path, Typs, Exps),
    CallLambda(Typ, Exp, Exps),
=======
    Call(Fun, Typs, Exps),
>>>>>>> b773db26
    Ctor(Path, Ident, Binders<Exp>),
    Unary(UnaryOp, Exp),
    UnaryOpr(UnaryOpr, Exp),
    Binary(BinaryOp, Exp, Exp),
    If(Exp, Exp, Exp),
    Bind(Bnd, Exp),
}

#[derive(Clone, Debug)]
pub struct Dest {
    pub var: UniqueIdent,
    pub is_init: bool,
}

pub type Stm = Arc<Spanned<StmX>>;
pub type Stms = Arc<Vec<Stm>>;
#[derive(Debug)]
pub enum StmX {
    Call(Fun, Typs, Exps, Option<Dest>), // call to exec/proof function
    Assert(Exp),
    Assume(Exp),
    Assign {
        lhs: UniqueIdent,
        rhs: Exp,
        is_init: bool,
    },
    Fuel(Fun, u32),
    DeadEnd(Stm),
    If(Exp, Stm, Option<Stm>),
    While {
        cond: Exp,
        body: Stm,
        invs: Exps,
        typ_inv_vars: Arc<Vec<(UniqueIdent, Typ)>>,
        modified_vars: Arc<Vec<UniqueIdent>>,
    },
    Block(Stms),
}

pub type LocalDecl = Arc<LocalDeclX>;
#[derive(Debug)]
pub struct LocalDeclX {
    pub ident: UniqueIdent,
    pub typ: Typ,
    pub mutable: bool,
}<|MERGE_RESOLUTION|>--- conflicted
+++ resolved
@@ -35,12 +35,8 @@
     // used only during sst_to_air to generate AIR Old
     Old(Ident, Ident),
     // call to spec function
-<<<<<<< HEAD
-    Call(Path, Typs, Exps),
+    Call(Fun, Typs, Exps),
     CallLambda(Typ, Exp, Exps),
-=======
-    Call(Fun, Typs, Exps),
->>>>>>> b773db26
     Ctor(Path, Ident, Binders<Exp>),
     Unary(UnaryOp, Exp),
     UnaryOpr(UnaryOpr, Exp),
