use crate::ast::{
    AutospecUsage, CallTarget, Expr, ExprX, Fun, Function, Ident, Krate, KrateX, SpannedTyped, Typ,
    VirErr,
};
use crate::util::vec_map_result;
pub use air::ast_util::{ident_binder, str_ident};
pub use air::messages::error as msg_error;
use air::scope_map::ScopeMap;
use std::collections::HashMap;
use std::sync::Arc;

fn simplify_one_expr(functions: &HashMap<Fun, Function>, expr: &Expr) -> Result<Expr, VirErr> {
    match &expr.x {
        ExprX::Call(CallTarget::Fun(kind, tgt, typs, autospec_usage), args) => {
            let tgt = match *autospec_usage {
                AutospecUsage::IfMarked => match &functions[tgt].x.attrs.autospec {
                    None => tgt,
                    Some(new_tgt) => new_tgt,
                },
                AutospecUsage::Final => tgt,
            };

            let call = ExprX::Call(
                CallTarget::Fun(kind.clone(), tgt.clone(), typs.clone(), AutospecUsage::Final),
                args.clone(),
            );
            Ok(SpannedTyped::new(&expr.span, &expr.typ, call))
        }
        _ => Ok(expr.clone()),
    }
}

fn simplify_function(
    func_map: &HashMap<Fun, Function>,
    function: &Function,
) -> Result<Function, VirErr> {
    let mut map: ScopeMap<Ident, Typ> = ScopeMap::new();
    crate::ast_visitor::map_function_visitor_env(
        &function,
        &mut map,
        &mut (),
        &|_state, _, expr| simplify_one_expr(func_map, expr),
        &|_state, _, stmt| Ok(vec![stmt.clone()]),
        &|_state, typ| Ok(typ.clone()),
    )
}

pub fn resolve_autospec(krate: &Krate) -> Result<Krate, VirErr> {
<<<<<<< HEAD
    let KrateX { functions, datatypes, traits, module_ids, external_fns, external_types } =
=======
    let KrateX { functions, datatypes, traits, module_ids, external_fns, path_as_rust_names } =
>>>>>>> 289458d5
        &**krate;

    let mut func_map: HashMap<Fun, Function> = HashMap::new();
    for function in functions.iter() {
        func_map.insert(function.x.name.clone(), function.clone());
    }

    let functions = vec_map_result(functions, |f| simplify_function(&func_map, f))?;

    let datatypes = datatypes.clone();
    let traits = traits.clone();
    let module_ids = module_ids.clone();
    let external_fns = external_fns.clone();
<<<<<<< HEAD
    let external_types = external_types.clone();
    let krate =
        Arc::new(KrateX { functions, datatypes, traits, module_ids, external_fns, external_types });
=======
    let krate = Arc::new(KrateX {
        functions,
        datatypes,
        traits,
        module_ids,
        external_fns,
        path_as_rust_names: path_as_rust_names.clone(),
    });
>>>>>>> 289458d5

    Ok(krate)
}<|MERGE_RESOLUTION|>--- conflicted
+++ resolved
@@ -46,12 +46,15 @@
 }
 
 pub fn resolve_autospec(krate: &Krate) -> Result<Krate, VirErr> {
-<<<<<<< HEAD
-    let KrateX { functions, datatypes, traits, module_ids, external_fns, external_types } =
-=======
-    let KrateX { functions, datatypes, traits, module_ids, external_fns, path_as_rust_names } =
->>>>>>> 289458d5
-        &**krate;
+    let KrateX {
+        functions,
+        datatypes,
+        traits,
+        module_ids,
+        external_fns,
+        external_types,
+        path_as_rust_names,
+    } = &**krate;
 
     let mut func_map: HashMap<Fun, Function> = HashMap::new();
     for function in functions.iter() {
@@ -64,20 +67,16 @@
     let traits = traits.clone();
     let module_ids = module_ids.clone();
     let external_fns = external_fns.clone();
-<<<<<<< HEAD
     let external_types = external_types.clone();
-    let krate =
-        Arc::new(KrateX { functions, datatypes, traits, module_ids, external_fns, external_types });
-=======
     let krate = Arc::new(KrateX {
         functions,
         datatypes,
         traits,
         module_ids,
         external_fns,
+        external_types,
         path_as_rust_names: path_as_rust_names.clone(),
     });
->>>>>>> 289458d5
 
     Ok(krate)
 }